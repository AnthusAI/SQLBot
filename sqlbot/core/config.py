"""
Configuration management for SQLBot Core SDK
"""

import os
from typing import Optional, Tuple
from dataclasses import dataclass, field
from pathlib import Path
from .types import LLMConfig

<<<<<<< HEAD
try:
    from dotyaml import load_config
    DOTYAML_AVAILABLE = True
except ImportError:
    DOTYAML_AVAILABLE = False
=======
from dotyaml import load_config
>>>>>>> 3fa905da


@dataclass
class SQLBotConfig:
    """Configuration for SQLBot agent"""
    
    # dbt configuration - all database connection info comes from dbt profiles
    profile: str = None
    target: Optional[str] = None
    
    # LLM configuration
    llm: LLMConfig = field(default_factory=LLMConfig)
    
    # Safety configuration
    dangerous: bool = False
    preview_mode: bool = False
    
    # Execution configuration
    query_timeout: int = 60
    max_rows: int = 1000
    
    @staticmethod
    def detect_dbt_profiles_dir() -> Tuple[str, bool]:
        """
        Detect dbt profiles directory with local .dbt folder support.

        Returns:
            Tuple of (profiles_dir_path, is_local) where:
            - profiles_dir_path: Path to the profiles directory to use
            - is_local: True if using local .dbt folder, False if using global ~/.dbt
        """
        # Check for local .dbt folder first
        local_dbt_dir = Path('.dbt')
        local_profiles_file = local_dbt_dir / 'profiles.yml'

        if local_profiles_file.exists():
            return str(local_dbt_dir.resolve()), True

        # Fall back to global ~/.dbt folder
        home_dbt_dir = Path.home() / '.dbt'
        return str(home_dbt_dir), False

    @staticmethod
    def load_yaml_config() -> bool:
        """
        Load configuration from .sqlbot/config.yml file using dotyaml.

        Returns:
            bool: True if YAML config was loaded successfully, False otherwise
        """
<<<<<<< HEAD
        if not DOTYAML_AVAILABLE:
            return False

=======
>>>>>>> 3fa905da
        config_file = Path('.sqlbot/config.yml')
        if not config_file.exists():
            return False

        try:
            load_config(str(config_file), prefix='SQLBOT')
            return True
        except Exception:
            return False

    @classmethod
    def from_env(cls, profile: Optional[str] = None) -> 'SQLBotConfig':
        """Create configuration from environment variables and YAML config"""

        # Try to load YAML configuration first (this sets environment variables)
        cls.load_yaml_config()

        # LLM configuration from environment (may be set by YAML config)
        llm_config = LLMConfig(
            model=os.getenv('SQLBOT_LLM_MODEL', 'gpt-5'),
            max_tokens=int(os.getenv('SQLBOT_LLM_MAX_TOKENS', '50000')),
            temperature=float(os.getenv('SQLBOT_LLM_TEMPERATURE', '0.1')),
            verbosity=os.getenv('SQLBOT_LLM_VERBOSITY', 'low'),
            effort=os.getenv('SQLBOT_LLM_EFFORT', 'minimal'),
            api_key=os.getenv('OPENAI_API_KEY'),
            provider=os.getenv('SQLBOT_LLM_PROVIDER', 'openai')
        )

        # Handle profile priority: command line > config file > environment
        config_profile = profile or os.getenv('SQLBOT_DATABASE_PROFILE') or os.getenv('SQLBOT_PROFILE') or os.getenv('DBT_PROFILE_NAME')

        # Handle safety settings from config file
        safety_dangerous = os.getenv('SQLBOT_SAFETY_DANGEROUS', os.getenv('SQLBOT_DANGEROUS', '')).lower() in ('true', '1', 'yes')
        safety_preview_mode = os.getenv('SQLBOT_SAFETY_PREVIEW_MODE', os.getenv('SQLBOT_PREVIEW_MODE', '')).lower() in ('true', '1', 'yes')

        # Handle query settings from config file
        query_timeout = int(os.getenv('SQLBOT_QUERY_TIMEOUT', '60'))
        max_rows = int(os.getenv('SQLBOT_QUERY_MAX_ROWS', os.getenv('SQLBOT_MAX_ROWS', '1000')))

        return cls(
            profile=config_profile,
            target=os.getenv('SQLBOT_TARGET', os.getenv('DBT_TARGET')),
            llm=llm_config,
            dangerous=safety_dangerous,
            preview_mode=safety_preview_mode,
            query_timeout=query_timeout,
            max_rows=max_rows
        )
    
    def to_env_dict(self) -> dict:
        """Convert configuration to environment variables dictionary"""
        env_vars = {}
        
        if self.profile:
            env_vars['DBT_PROFILE_NAME'] = self.profile
        if self.target:
            env_vars['DBT_TARGET'] = self.target
        # Database credentials come from dbt profiles, not environment variables
            
        # LLM configuration
        env_vars['SQLBOT_LLM_MODEL'] = self.llm.model
        env_vars['SQLBOT_LLM_MAX_TOKENS'] = str(self.llm.max_tokens)
        env_vars['SQLBOT_LLM_TEMPERATURE'] = str(self.llm.temperature)
        env_vars['SQLBOT_LLM_VERBOSITY'] = self.llm.verbosity
        env_vars['SQLBOT_LLM_EFFORT'] = self.llm.effort
        env_vars['SQLBOT_LLM_PROVIDER'] = self.llm.provider
        if self.llm.api_key:
            env_vars['OPENAI_API_KEY'] = self.llm.api_key

        # Other configuration
        env_vars['SQLBOT_DANGEROUS'] = str(self.dangerous).lower()
        env_vars['SQLBOT_PREVIEW_MODE'] = str(self.preview_mode).lower()
        env_vars['SQLBOT_QUERY_TIMEOUT'] = str(self.query_timeout)
        env_vars['SQLBOT_MAX_ROWS'] = str(self.max_rows)
        
        return env_vars
    
    def apply_to_env(self):
        """Apply configuration to current environment"""
        env_dict = self.to_env_dict()
        for key, value in env_dict.items():
            os.environ[key] = value<|MERGE_RESOLUTION|>--- conflicted
+++ resolved
@@ -8,16 +8,7 @@
 from pathlib import Path
 from .types import LLMConfig
 
-<<<<<<< HEAD
-try:
-    from dotyaml import load_config
-    DOTYAML_AVAILABLE = True
-except ImportError:
-    DOTYAML_AVAILABLE = False
-=======
 from dotyaml import load_config
->>>>>>> 3fa905da
-
 
 @dataclass
 class SQLBotConfig:
@@ -67,12 +58,6 @@
         Returns:
             bool: True if YAML config was loaded successfully, False otherwise
         """
-<<<<<<< HEAD
-        if not DOTYAML_AVAILABLE:
-            return False
-
-=======
->>>>>>> 3fa905da
         config_file = Path('.sqlbot/config.yml')
         if not config_file.exists():
             return False
